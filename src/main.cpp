/*
 * Souffle - A Datalog Compiler
 * Copyright (c) 2013, 2015, Oracle and/or its affiliates. All rights reserved
 * Licensed under the Universal Permissive License v 1.0 as shown at:
 * - https://opensource.org/licenses/UPL
 * - <souffle root>/licenses/SOUFFLE-UPL.txt
 */

/************************************************************************
 *
 * @file main.cpp
 *
 * Main driver for Souffle
 *
 ***********************************************************************/

#include "AstComponentChecker.h"
#include "AstPragma.h"
#include "AstSemanticChecker.h"
#include "AstTransforms.h"
#include "AstTranslationUnit.h"
#include "AstTranslator.h"
#include "ComponentModel.h"
#include "DebugReport.h"
#include "ErrorReport.h"
#include "Explain.h"
#include "Global.h"
#include "InterpreterEngine.h"
#include "InterpreterProgInterface.h"
#include "ParserDriver.h"
#include "RamIndexAnalysis.h"
#include "RamLevelAnalysis.h"
#include "RamProgram.h"
#include "RamTransformer.h"
#include "RamTransforms.h"
#include "RamTranslationUnit.h"
#include "SymbolTable.h"
#include "Synthesiser.h"
#include "Util.h"
#include "config.h"
#include "profile/Tui.h"

#ifdef USE_MPI
#include "Mpi.h"
#include "PrecedenceGraph.h"
#endif

#include <cassert>
#include <chrono>
#include <cstdio>
#include <cstdlib>
#include <fstream>
#include <iostream>
#include <memory>
#include <set>
#include <stdexcept>
#include <string>
#include <thread>
#include <utility>
#include <vector>

namespace souffle {
/**
 * Executes a binary file.
 */
void executeBinary(const std::string& binaryFilename
#ifdef USE_MPI
        ,
        const int numberOfProcesses
#endif
) {
    assert(!binaryFilename.empty() && "binary filename cannot be blank");

    // check whether the executable exists
    if (!isExecutable(binaryFilename)) {
        throw std::invalid_argument("Generated executable <" + binaryFilename + "> could not be found");
    }

    // run the executable
    int exitCode;
#ifdef USE_MPI
    if (Global::config().get("engine") == "mpi") {
        std::stringstream ss;
        ss << "mpiexec";
        if (Global::config().has("hostfile")) {
            ss << " --hostfile " << Global::config().get("hostfile");
        }
        ss << " -n " << std::to_string(numberOfProcesses);
        ss << " " << binaryFilename;
        exitCode = system(ss.str().c_str());
    } else
#endif
    {
        if (Global::config().has("library-dir")) {
            std::string ldPath;
            for (const std::string& library : splitString(Global::config().get("library-dir"), ' ')) {
                ldPath += library + ':';
            }
            ldPath.back() = ' ';
            setenv("LD_LIBRARY_PATH", ldPath.c_str(), true);
        }

        exitCode = system(binaryFilename.c_str());
    }

    if (Global::config().get("dl-program").empty()) {
        remove(binaryFilename.c_str());
        remove((binaryFilename + ".cpp").c_str());
    }

    // exit with same code as executable
    if (exitCode != 0) {
        exit(exitCode);
    }
}

/**
 * Compiles the given source file to a binary file.
 */
void compileToBinary(std::string compileCmd, const std::string& sourceFilename) {
    // add source code
    compileCmd += ' ';
    for (const std::string& path : splitString(Global::config().get("library-dir"), ' ')) {
        // The first entry may be blank
        if (path.empty()) {
            continue;
        }
        compileCmd += "-L" + path + ' ';
    }
    for (const std::string& library : splitString(Global::config().get("libraries"), ' ')) {
        // The first entry may be blank
        if (library.empty()) {
            continue;
        }
        compileCmd += "-l" + library + ' ';
    }

    compileCmd += sourceFilename;

    // run executable
    if (system(compileCmd.c_str()) != 0) {
        throw std::invalid_argument("failed to compile C++ source <" + sourceFilename + ">");
    }
}

int main(int argc, char** argv) {
    /* Time taking for overall runtime */
    auto souffle_start = std::chrono::high_resolution_clock::now();

#ifdef USE_MPI
    mpi::init(argc, argv);
    if (mpi::commRank() != 0) {
        throw std::runtime_error("Error: Souffle can only be run with one MPI process.");
    }
#endif

    /* have all to do with command line arguments in its own scope, as these are accessible through the global
     * configuration only */
    try {
        std::stringstream header;
        header << "============================================================================" << std::endl;
        header << "souffle -- A datalog engine." << std::endl;
        header << "Usage: souffle [OPTION] FILE." << std::endl;
        header << "----------------------------------------------------------------------------" << std::endl;
        header << "Options:" << std::endl;

        std::stringstream footer;
        footer << "----------------------------------------------------------------------------" << std::endl;
        footer << "Version: " << PACKAGE_VERSION << "" << std::endl;
        footer << "----------------------------------------------------------------------------" << std::endl;
        footer << "Copyright (c) 2016-18 The Souffle Developers." << std::endl;
        footer << "Copyright (c) 2013-16 Oracle and/or its affiliates." << std::endl;
        footer << "All rights reserved." << std::endl;
        footer << "============================================================================" << std::endl;

        // command line options, the environment will be filled with the arguments passed to them, or
        // the empty string if they take none
        // main option, the datalog program itself, has an empty key
        std::vector<MainOption> options{{"", 0, "", "", false, ""},
                {"fact-dir", 'F', "DIR", ".", false, "Specify directory for fact files."},
                {"include-dir", 'I', "DIR", ".", true, "Specify directory for include files."},
                {"output-dir", 'D', "DIR", ".", false,
                        "Specify directory for output files (if <DIR> is -, stdout is used)."},
                {"jobs", 'j', "N", "1", false,
                        "Run interpreter/compiler in parallel using N threads, N=auto for system "
                        "default."},
                {"compile", 'c', "", "", false,
                        "Generate C++ source code, compile to a binary executable, then run this "
                        "executable."},
                {"generate", 'g', "FILE", "", false,
                        "Generate C++ source code for the given Datalog program and write it to "
                        "<FILE>."},
                {"swig", 's', "LANG", "", false,
                        "Generate SWIG interface for given language. The values <LANG> accepts is java and "
                        "python. "},
                {"library-dir", 'L', "DIR", "", true, "Specify directory for library files."},
                {"libraries", 'l', "FILE", "", true, "Specify libraries."},
                {"no-warn", 'w', "", "", false, "Disable warnings."},
                {"magic-transform", 'm', "RELATIONS", "", false,
                        "Enable magic set transformation changes on the given relations, use '*' "
                        "for all."},
                {"macro", 'M', "MACROS", "", false, "Set macro definitions for the pre-processor"},
                {"disable-transformers", 'z', "TRANSFORMERS", "", false,
                        "Disable the given AST transformers."},
                {"dl-program", 'o', "FILE", "", false,
                        "Generate C++ source code, written to <FILE>, and compile this to a "
                        "binary executable (without executing it)."},
                {"live-profile", '\4', "", "", false, "Enable live profiling."},
                {"profile", 'p', "FILE", "", false, "Enable profiling, and write profile data to <FILE>."},
                {"profile-use", 'u', "FILE", "", false,
                        "Use profile log-file <FILE> for profile-guided optimization."},
                {"debug-report", 'r', "FILE", "", false, "Write HTML debug report to <FILE>."},
                {"pragma", 'P', "OPTIONS", "", false, "Set pragma options."},
                {"provenance", 't', "[ none | explain | explore | subtreeHeights ]", "", false,
                        "Enable provenance instrumentation and interaction."},
                {"engine", 'e', "[ file | mpi ]", "", false,
                        "Specify communication engine for distributed execution."},
                {"hostfile", '\2', "FILE", "", false,
                        "Specify --hostfile option for call to mpiexec when using mpi as "
                        "execution engine."},
                {"verbose", 'v', "", "", false, "Verbose output."},
                {"version", '\3', "", "", false, "Version."},
                {"transformed-datalog", '\4', "", "", false, "Output dl after all transformations."},
                {"parse-errors", '\5', "", "", false, "Show parsing errors, if any, then exit."},
                {"help", 'h', "", "", false, "Display this help message."}};
        Global::config().processArgs(argc, argv, header.str(), footer.str(), options);

        // ------ command line arguments -------------

        /* for the version option, if given print the version text then exit */
        if (Global::config().has("version")) {
            std::cout << "Souffle: " << PACKAGE_VERSION << "" << std::endl;
            std::cout << "Copyright (c) 2016-18 The Souffle Developers." << std::endl;
            std::cout << "Copyright (c) 2013-16 Oracle and/or its affiliates." << std::endl;
            return 0;
        }
        Global::config().set("version", PACKAGE_VERSION);

        /* for the help option, if given simply print the help text then exit */
        if (!Global::config().has("") || Global::config().has("help")) {
            std::cout << Global::config().help();
            return 0;
        }

        /* check that datalog program exists */
        if (!existFile(Global::config().get(""))) {
            throw std::runtime_error("cannot open file " + std::string(Global::config().get("")));
        }

        /* for the jobs option, to determine the number of threads used */
#ifdef _OPENMP
        if (isNumber(Global::config().get("jobs").c_str())) {
            if (std::stoi(Global::config().get("jobs")) < 1) {
                throw std::runtime_error("-j/--jobs may only be set to 'auto' or an integer greater than 0.");
            }
        } else {
            if (!Global::config().has("jobs", "auto")) {
                throw std::runtime_error("-j/--jobs may only be set to 'auto' or an integer greater than 0.");
            }
            Global::config().set("jobs", "0");
        }
#else
        // Check that -j option has not been changed from the default
        if (Global::config().get("jobs") != "1") {
            std::cerr << "\nThis installation of Souffle does not support concurrent jobs.\n";
        }
#endif

        /* if an output directory is given, check it exists */
        if (Global::config().has("output-dir") && !Global::config().has("output-dir", "-") &&
                !existDir(Global::config().get("output-dir")) &&
                !(Global::config().has("generate") ||
                        (Global::config().has("dl-program") && !Global::config().has("compile")))) {
            throw std::runtime_error(
                    "output directory " + Global::config().get("output-dir") + " does not exists");
        }

        /* collect all input directories for the c pre-processor */
        if (Global::config().has("include-dir")) {
            std::string currentInclude = "";
            std::string allIncludes = "";
            for (const char& ch : Global::config().get("include-dir")) {
                if (ch == ' ') {
                    if (!existDir(currentInclude)) {
                        throw std::runtime_error("include directory " + currentInclude + " does not exists");
                    } else {
                        allIncludes += " -I";
                        allIncludes += currentInclude;
                        currentInclude = "";
                    }
                } else {
                    currentInclude += ch;
                }
            }
            allIncludes += " -I" + currentInclude;
            Global::config().set("include-dir", allIncludes);
        }

        /* collect all macro definitions for the pre-processor */
        if (Global::config().has("macro")) {
            std::string currentMacro = "";
            std::string allMacros = "";
            for (const char& ch : Global::config().get("macro")) {
                if (ch == ' ') {
                    allMacros += " -D";
                    allMacros += currentMacro;
                    currentMacro = "";
                } else {
                    currentMacro += ch;
                }
            }
            allMacros += " -D" + currentMacro;
            Global::config().set("macro", allMacros);
        }

        /* turn on compilation of executables */
        if (Global::config().has("dl-program")) {
            Global::config().set("compile");
        }

        /* disable provenance with engine option */
        if (Global::config().has("provenance")) {
            if (Global::config().has("engine")) {
                throw std::runtime_error("provenance cannot be enabled with distributed execution.");
            }
        }

        /* ensure that souffle has been compiled with support for the execution engine, if specified */
        if (Global::config().has("engine")) {
            if (!(Global::config().has("compile") || Global::config().has("dl-program") ||
                        Global::config().has("generate"))) {
                throw std::invalid_argument("Error: Use of engine option not yet available for interpreter.");
            }
            const auto& engine = Global::config().get("engine");
            if (engine != "file" && engine != "mpi") {
                throw std::invalid_argument("Error: Use of engine '" + engine + "' is not supported.");
            }
#ifndef USE_MPI
            if (engine == "mpi") {
                throw std::invalid_argument("Error: Use of engine '" + engine +
                                            "' requires configure option '--enable-" + engine + "'.");
            }
            if (Global::config().has("hostfile")) {
                throw std::invalid_argument(
                        "Error: Use of hostfile option requires configure option '--enable-" + engine + "'.");
            }
#else
            if (engine != "mpi" && Global::config().has("hostfile")) {
                throw std::invalid_argument(
                        "Error: Use of hostfile option requires execution engine '" + engine + "'.");
            }
#endif
        }

        if (Global::config().has("live-profile") && !Global::config().has("profile")) {
            Global::config().set("profile");
        }
    } catch (std::exception& e) {
        std::cerr << e.what() << std::endl;
        exit(1);
    }

    /**
     * Ensure that code generation is enabled if using SWIG interface option.
     */
    if (Global::config().has("swig") && !Global::config().has("generate")) {
        Global::config().set("generate", simpleName(Global::config().get("")));
    }

    // ------ start souffle -------------

    std::string souffleExecutable = which(argv[0]);

    if (souffleExecutable.empty()) {
        throw std::runtime_error("failed to determine souffle executable path");
    }

    /* Create the pipe to establish a communication between cpp and souffle */
    std::string cmd = ::which("mcpp");

    if (!isExecutable(cmd)) {
        throw std::runtime_error("failed to locate mcpp pre-processor");
    }

    cmd += " -e utf8 -W0 " + Global::config().get("include-dir");
    if (Global::config().has("macro")) {
        cmd += " " + Global::config().get("macro");
    }
    cmd += " " + Global::config().get("");
    FILE* in = popen(cmd.c_str(), "r");

    /* Time taking for parsing */
    auto parser_start = std::chrono::high_resolution_clock::now();

    // ------- parse program -------------

    // parse file
    SymbolTable symTab;
    ErrorReport errReport(Global::config().has("no-warn"));
    DebugReport debugReport;
    std::unique_ptr<AstTranslationUnit> astTranslationUnit =
            ParserDriver::parseTranslationUnit("<stdin>", in, symTab, errReport, debugReport);

    // close input pipe
    int preprocessor_status = pclose(in);
    if (preprocessor_status == -1) {
        perror(nullptr);
        throw std::runtime_error("failed to close pre-processor pipe");
    }

    /* Report run-time of the parser if verbose flag is set */
    if (Global::config().has("verbose")) {
        auto parser_end = std::chrono::high_resolution_clock::now();
        std::cout << "Parse Time: " << std::chrono::duration<double>(parser_end - parser_start).count()
                  << "sec\n";
    }

    if (Global::config().has("parse-errors")) {
        std::cout << astTranslationUnit->getErrorReport();
        return astTranslationUnit->getErrorReport().getNumErrors();
    }

    // ------- check for parse errors -------------
    if (astTranslationUnit->getErrorReport().getNumErrors() != 0) {
        std::cerr << astTranslationUnit->getErrorReport();
        std::cerr << std::to_string(astTranslationUnit->getErrorReport().getNumErrors()) +
                             " errors generated, evaluation aborted"
                  << std::endl;
        exit(1);
    }

    // ------- rewriting / optimizations -------------

    /* set up additional global options based on pragma declaratives */
    (std::make_unique<AstPragmaChecker>())->apply(*astTranslationUnit);

    /* construct the transformation pipeline */

    // Magic-Set pipeline
    auto magicPipeline = std::make_unique<ConditionalTransformer>(Global::config().has("magic-transform"),
            std::make_unique<PipelineTransformer>(std::make_unique<NormaliseConstraintsTransformer>(),
                    std::make_unique<MagicSetTransformer>(), std::make_unique<ResolveAliasesTransformer>(),
                    std::make_unique<RemoveRelationCopiesTransformer>(),
                    std::make_unique<RemoveEmptyRelationsTransformer>(),
                    std::make_unique<RemoveRedundantRelationsTransformer>()));

    // Equivalence pipeline
    auto equivalencePipeline =
            std::make_unique<PipelineTransformer>(std::make_unique<MinimiseProgramTransformer>(),
                    std::make_unique<RemoveRelationCopiesTransformer>(),
                    std::make_unique<RemoveEmptyRelationsTransformer>(),
                    std::make_unique<RemoveRedundantRelationsTransformer>());

    // Provenance pipeline
    auto provenancePipeline = std::make_unique<PipelineTransformer>(std::make_unique<ConditionalTransformer>(
            Global::config().has("provenance"), std::make_unique<ProvenanceTransformer>()));

    // Main pipeline
    auto pipeline = std::make_unique<PipelineTransformer>(std::make_unique<AstComponentChecker>(),
            std::make_unique<ComponentInstantiationTransformer>(),
            std::make_unique<UniqueAggregationVariablesTransformer>(), std::make_unique<AstSemanticChecker>(),
            std::make_unique<RemoveTypecastsTransformer>(),
            std::make_unique<RemoveBooleanConstraintsTransformer>(),
            std::make_unique<ResolveAliasesTransformer>(), std::make_unique<MinimiseProgramTransformer>(),
            std::make_unique<InlineRelationsTransformer>(), std::make_unique<ResolveAliasesTransformer>(),
            std::make_unique<RemoveRedundantRelationsTransformer>(),
            std::make_unique<RemoveRelationCopiesTransformer>(),
            std::make_unique<RemoveEmptyRelationsTransformer>(),
            std::make_unique<ReplaceSingletonVariablesTransformer>(),
            std::make_unique<FixpointTransformer>(
                    std::make_unique<PipelineTransformer>(std::make_unique<ReduceExistentialsTransformer>(),
                            std::make_unique<RemoveRedundantRelationsTransformer>())),
            std::make_unique<RemoveRelationCopiesTransformer>(),
            std::make_unique<PartitionBodyLiteralsTransformer>(),
            std::make_unique<MinimiseProgramTransformer>(),
            std::make_unique<RemoveRelationCopiesTransformer>(),
            std::make_unique<ReorderLiteralsTransformer>(),
            std::make_unique<PipelineTransformer>(std::make_unique<ResolveAliasesTransformer>(),
                    std::make_unique<MaterializeAggregationQueriesTransformer>()),
            std::make_unique<RemoveRedundantSumsTransformer>(),
            std::make_unique<RemoveEmptyRelationsTransformer>(),
            std::make_unique<ReorderLiteralsTransformer>(), std::move(magicPipeline),
            std::make_unique<AstExecutionPlanChecker>(), std::move(provenancePipeline));

    // Disable unwanted transformations
    if (Global::config().has("disable-transformers")) {
        std::vector<std::string> givenTransformers =
                splitString(Global::config().get("disable-transformers"), ',');
        pipeline->disableTransformers(
                std::set<std::string>(givenTransformers.begin(), givenTransformers.end()));
    }

    // Set up the debug report if necessary
    if (!Global::config().get("debug-report").empty()) {
        auto parser_end = std::chrono::high_resolution_clock::now();
        std::string runtimeStr =
                "(" + std::to_string(std::chrono::duration<double>(parser_end - parser_start).count()) + "s)";
        DebugReporter::generateDebugReport(*astTranslationUnit, "Parsing", "After Parsing " + runtimeStr);

        pipeline->setDebugReport();
    }

    // Toggle pipeline verbosity
    pipeline->setVerbosity(Global::config().has("verbose"));

    // Apply all the transformations
    pipeline->apply(*astTranslationUnit);

    // Output the transformed datalog and return
    if (Global::config().has("transformed-datalog")) {
        std::cout << *astTranslationUnit->getProgram() << std::endl;
        return 0;
    }
    // ------- execution -------------

    /* translate AST to RAM */
    std::unique_ptr<RamTranslationUnit> ramTranslationUnit =
            AstTranslator().translateUnit(*astTranslationUnit);

    std::unique_ptr<RamTransformer> ramTransform = std::make_unique<RamTransformerSequence>(
            std::make_unique<RamLoopTransformer>(
                    std::make_unique<RamTransformerSequence>(std::make_unique<ExpandFilterTransformer>(),
                            std::make_unique<HoistConditionsTransformer>(),
                            std::make_unique<MakeIndexTransformer>())),
            std::make_unique<IfConversionTransformer>(), std::make_unique<ChoiceConversionTransformer>(),
            std::make_unique<CollapseFiltersTransformer>(), std::make_unique<TupleIdTransformer>(),
            std::make_unique<RamLoopTransformer>(std::make_unique<RamTransformerSequence>(
                    std::make_unique<HoistAggregateTransformer>(), std::make_unique<TupleIdTransformer>())),
            std::make_unique<ExpandFilterTransformer>(), std::make_unique<HoistConditionsTransformer>(),
            std::make_unique<RamConditionalTransformer>(
                    // job count of 0 means all cores are used.
                    []() -> bool { return std::stoi(Global::config().get("jobs")) != 1; },
                    std::make_unique<ParallelTransformer>()),
            std::make_unique<ReportIndexTransfomer>());

    ramTransform->apply(*ramTranslationUnit);
    if (ramTranslationUnit->getErrorReport().getNumIssues() != 0) {
        std::cerr << ramTranslationUnit->getErrorReport();
    }

    if (!ramTranslationUnit->getProgram()->getMain()) {
        return 0;
    };

    if (!Global::config().has("compile") && !Global::config().has("dl-program") &&
            !Global::config().has("generate") && !Global::config().has("swig")) {
        // ------- interpreter -------------

        std::thread profiler;
        // Start up profiler if needed
        if (Global::config().has("live-profile") && !Global::config().has("compile")) {
            profiler = std::thread([]() { profile::Tui().runProf(); });
        }

        // configure and execute interpreter
<<<<<<< HEAD
        if (Global::config().get("interpreter") == "LVM") {
            /* disable LVM interpreter with subtree height provenance implementation */
            /*if (Global::config().get("provenance") == "subtreeHeights") {
                throw std::runtime_error(
                        "provenance instrumentation with subtree heights is currently not supported in LVM "
                        "interpreter");
            }*/
            std::unique_ptr<LVMInterface> lvm(std::make_unique<LVM>(*ramTranslationUnit));
            lvm->executeMain();
            // If the profiler was started, join back here once it exits.
            if (profiler.joinable()) {
                profiler.join();
            }
            // only run explain interface if interpreted
            if (Global::config().has("provenance")) {
                LVMProgInterface interface(*lvm);
                if (Global::config().get("provenance") == "explain" ||
                        Global::config().get("provenance") == "subtreeHeights") {
                    explain(interface, false, Global::config().get("provenance") == "subtreeHeights");
                } else if (Global::config().get("provenance") == "explore") {
                    explain(interface, true, false);
                }
            }
        } else {
            std::unique_ptr<RAMIInterface> rami(std::make_unique<RAMI>(*ramTranslationUnit));
            rami->executeMain();
            // If the profiler was started, join back here once it exits.
            if (profiler.joinable()) {
                profiler.join();
            }
            // only run explain interface if interpreted
            if (Global::config().has("provenance")) {
                RAMIProgInterface interface(*rami);
                if (Global::config().get("provenance") == "explain" ||
                        Global::config().get("provenance") == "subtreeHeights") {
                    explain(interface, false, Global::config().get("provenance") == "subtreeHeights");
                } else if (Global::config().get("provenance") == "explore") {
                    explain(interface, true, false);
                }
=======
        std::unique_ptr<InterpreterEngine> interpreter(
                std::make_unique<InterpreterEngine>(*ramTranslationUnit));
        interpreter->executeMain();
        // If the profiler was started, join back here once it exits.
        if (profiler.joinable()) {
            profiler.join();
        }
        // only run explain interface if interpreted
        if (Global::config().has("provenance")) {
            InterpreterProgInterface interface(*interpreter);
            if (Global::config().get("provenance") == "explain") {
                explain(interface, false);
            } else if (Global::config().get("provenance") == "explore") {
                explain(interface, true);
>>>>>>> 553863d0
            }
        }
    } else {
        // ------- compiler -------------

        std::string compileCmd = ::findTool("souffle-compile", souffleExecutable, ".");
        /* Fail if a souffle-compile executable is not found */
        if (!isExecutable(compileCmd)) {
            throw std::runtime_error("failed to locate souffle-compile");
        }
        compileCmd += " ";

        std::unique_ptr<Synthesiser> synthesiser = std::make_unique<Synthesiser>(*ramTranslationUnit);

        try {
            // Find the base filename for code generation and execution
            std::string baseFilename;
            if (Global::config().has("dl-program")) {
                baseFilename = Global::config().get("dl-program");
            } else if (Global::config().has("generate")) {
                baseFilename = Global::config().get("generate");

                // trim .cpp extension if it exists
                if (baseFilename.size() >= 4 && baseFilename.substr(baseFilename.size() - 4) == ".cpp") {
                    baseFilename = baseFilename.substr(0, baseFilename.size() - 4);
                }
            } else {
                baseFilename = tempFile();
            }
            if (baseName(baseFilename) == "/" || baseName(baseFilename) == ".") {
                baseFilename = tempFile();
            }

            std::string baseIdentifier = identifier(simpleName(baseFilename));
            std::string sourceFilename = baseFilename + ".cpp";

            bool withSharedLibrary;
            std::ofstream os(sourceFilename);
            synthesiser->generateCode(os, baseIdentifier, withSharedLibrary);
            os.close();

            if (withSharedLibrary) {
                if (!Global::config().has("libraries")) {
                    Global::config().set("libraries", "functors");
                }
                if (!Global::config().has("library-dir")) {
                    Global::config().set("library-dir", ".");
                }
            }

            if (Global::config().has("swig")) {
                compileCmd += "-s " + Global::config().get("swig") + " ";
                compileToBinary(compileCmd, sourceFilename);
            } else if (Global::config().has("compile")) {
                auto start = std::chrono::high_resolution_clock::now();
                compileToBinary(compileCmd, sourceFilename);
                /* Report overall run-time in verbose mode */
                if (Global::config().has("verbose")) {
                    auto end = std::chrono::high_resolution_clock::now();
                    std::cout << "Compilation Time: " << std::chrono::duration<double>(end - start).count()
                              << "sec\n";
                }
                // run compiled C++ program if requested.
                if (!Global::config().has("dl-program") && !Global::config().has("swig")) {
                    executeBinary(baseFilename
#ifdef USE_MPI
                            ,
                            ((int)astTranslationUnit->getAnalysis<SCCGraph>()->getNumberOfSCCs()) + 1
#endif
                    );
                }
            }
        } catch (std::exception& e) {
            std::cerr << e.what() << std::endl;
            std::exit(1);
        }
    }

// finalize mpi, this is necessary for the symbol table
#ifdef USE_MPI
    mpi::finalize();
#endif

    /* Report overall run-time in verbose mode */
    if (Global::config().has("verbose")) {
        auto souffle_end = std::chrono::high_resolution_clock::now();
        std::cout << "Total Time: " << std::chrono::duration<double>(souffle_end - souffle_start).count()
                  << "sec\n";
    }

    return 0;
}

}  // end of namespace souffle

int main(int argc, char** argv) {
    return souffle::main(argc, argv);
}<|MERGE_RESOLUTION|>--- conflicted
+++ resolved
@@ -553,47 +553,6 @@
         }
 
         // configure and execute interpreter
-<<<<<<< HEAD
-        if (Global::config().get("interpreter") == "LVM") {
-            /* disable LVM interpreter with subtree height provenance implementation */
-            /*if (Global::config().get("provenance") == "subtreeHeights") {
-                throw std::runtime_error(
-                        "provenance instrumentation with subtree heights is currently not supported in LVM "
-                        "interpreter");
-            }*/
-            std::unique_ptr<LVMInterface> lvm(std::make_unique<LVM>(*ramTranslationUnit));
-            lvm->executeMain();
-            // If the profiler was started, join back here once it exits.
-            if (profiler.joinable()) {
-                profiler.join();
-            }
-            // only run explain interface if interpreted
-            if (Global::config().has("provenance")) {
-                LVMProgInterface interface(*lvm);
-                if (Global::config().get("provenance") == "explain" ||
-                        Global::config().get("provenance") == "subtreeHeights") {
-                    explain(interface, false, Global::config().get("provenance") == "subtreeHeights");
-                } else if (Global::config().get("provenance") == "explore") {
-                    explain(interface, true, false);
-                }
-            }
-        } else {
-            std::unique_ptr<RAMIInterface> rami(std::make_unique<RAMI>(*ramTranslationUnit));
-            rami->executeMain();
-            // If the profiler was started, join back here once it exits.
-            if (profiler.joinable()) {
-                profiler.join();
-            }
-            // only run explain interface if interpreted
-            if (Global::config().has("provenance")) {
-                RAMIProgInterface interface(*rami);
-                if (Global::config().get("provenance") == "explain" ||
-                        Global::config().get("provenance") == "subtreeHeights") {
-                    explain(interface, false, Global::config().get("provenance") == "subtreeHeights");
-                } else if (Global::config().get("provenance") == "explore") {
-                    explain(interface, true, false);
-                }
-=======
         std::unique_ptr<InterpreterEngine> interpreter(
                 std::make_unique<InterpreterEngine>(*ramTranslationUnit));
         interpreter->executeMain();
@@ -604,11 +563,11 @@
         // only run explain interface if interpreted
         if (Global::config().has("provenance")) {
             InterpreterProgInterface interface(*interpreter);
-            if (Global::config().get("provenance") == "explain") {
-                explain(interface, false);
+            if (Global::config().get("provenance") == "explain" ||
+                    Global::config().get("provenance") == "subtreeHeights") {
+                explain(interface, false, Global::config().get("provenance") == "subtreeHeights");
             } else if (Global::config().get("provenance") == "explore") {
-                explain(interface, true);
->>>>>>> 553863d0
+                explain(interface, true, false);
             }
         }
     } else {
