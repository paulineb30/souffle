/*
 * Souffle - A Datalog Compiler
 * Copyright (c) 2013, 2014, Oracle and/or its affiliates. All rights reserved
 * Licensed under the Universal Permissive License v 1.0 as shown at:
 * - https://opensource.org/licenses/UPL
 * - <souffle root>/licenses/SOUFFLE-UPL.txt
 */

/************************************************************************
 *
 * @file Visitor.h
 *
 * Provides some infrastructure for the implementation of operations
 * on top of RAM structures.
 *
 ***********************************************************************/

#pragma once

#include "ram/AbstractConditional.h"
#include "ram/AbstractExistenceCheck.h"
#include "ram/AbstractOperator.h"
#include "ram/Aggregate.h"
#include "ram/AutoIncrement.h"
#include "ram/BinRelationStatement.h"
#include "ram/Break.h"
#include "ram/Call.h"
#include "ram/Choice.h"
#include "ram/Clear.h"
#include "ram/Condition.h"
#include "ram/Conjunction.h"
#include "ram/Constraint.h"
#include "ram/DebugInfo.h"
#include "ram/EmptinessCheck.h"
#include "ram/ExistenceCheck.h"
#include "ram/Exit.h"
#include "ram/Expression.h"
#include "ram/Extend.h"
#include "ram/False.h"
#include "ram/Filter.h"
#include "ram/FloatConstant.h"
#include "ram/GuardedProject.h"
#include "ram/IO.h"
#include "ram/IndexAggregate.h"
#include "ram/IndexChoice.h"
#include "ram/IndexOperation.h"
#include "ram/IndexScan.h"
#include "ram/IntrinsicOperator.h"
#include "ram/ListStatement.h"
#include "ram/LogRelationTimer.h"
#include "ram/LogSize.h"
#include "ram/LogTimer.h"
#include "ram/Loop.h"
#include "ram/Negation.h"
#include "ram/NestedIntrinsicOperator.h"
#include "ram/NestedOperation.h"
#include "ram/Node.h"
#include "ram/NumericConstant.h"
#include "ram/Operation.h"
#include "ram/PackRecord.h"
#include "ram/Parallel.h"
#include "ram/ParallelAggregate.h"
#include "ram/ParallelChoice.h"
#include "ram/ParallelIndexAggregate.h"
#include "ram/ParallelIndexChoice.h"
#include "ram/ParallelIndexScan.h"
#include "ram/ParallelScan.h"
#include "ram/Program.h"
#include "ram/Project.h"
#include "ram/ProvenanceExistenceCheck.h"
#include "ram/Query.h"
#include "ram/Relation.h"
#include "ram/RelationOperation.h"
#include "ram/RelationSize.h"
#include "ram/RelationStatement.h"
#include "ram/Scan.h"
#include "ram/Sequence.h"
#include "ram/SignedConstant.h"
#include "ram/Statement.h"
#include "ram/StringConstant.h"
#include "ram/SubroutineArgument.h"
#include "ram/SubroutineReturn.h"
#include "ram/Swap.h"
#include "ram/True.h"
#include "ram/TupleElement.h"
#include "ram/TupleOperation.h"
#include "ram/UndefValue.h"
#include "ram/UnpackRecord.h"
#include "ram/UnsignedConstant.h"
#include "ram/UserDefinedOperator.h"
#include "souffle/Visitor.h"
#include "souffle/utility/FunctionalUtil.h"
#include "souffle/utility/MiscUtil.h"
#include <cstddef>
#include <functional>
#include <type_traits>
#include <typeinfo>
#include <vector>

namespace souffle::ram {
/**
 * The generic base type of all RamVisitors
 * @see souffle::Visitor
 */
template <typename R = void, typename NodeType = Node const, typename... Params>
struct Visitor : public souffle::Visitor<R, NodeType, Params...> {
    using souffle::Visitor<R, NodeType, Params...>::visit_;

    virtual R visit(const Node& node, Params... args) override {
        // dispatch node processing based on dynamic type

        // Relation
        SOUFFLE_VISITOR_FORWARD(Relation);

        // Expressions
<<<<<<< HEAD
        FORWARD(TupleElement);
        FORWARD(SignedConstant);
        FORWARD(UnsignedConstant);
        FORWARD(FloatConstant);
        FORWARD(NumericConstant);
        FORWARD(StringConstant);
        FORWARD(IntrinsicOperator);
        FORWARD(UserDefinedOperator);
        FORWARD(AutoIncrement);
        FORWARD(PackRecord);
        FORWARD(SubroutineArgument);
        FORWARD(UndefValue);
        FORWARD(RelationSize);
=======
        SOUFFLE_VISITOR_FORWARD(TupleElement);
        SOUFFLE_VISITOR_FORWARD(SignedConstant);
        SOUFFLE_VISITOR_FORWARD(UnsignedConstant);
        SOUFFLE_VISITOR_FORWARD(FloatConstant);
        SOUFFLE_VISITOR_FORWARD(Constant);
        SOUFFLE_VISITOR_FORWARD(IntrinsicOperator);
        SOUFFLE_VISITOR_FORWARD(UserDefinedOperator);
        SOUFFLE_VISITOR_FORWARD(AutoIncrement);
        SOUFFLE_VISITOR_FORWARD(PackRecord);
        SOUFFLE_VISITOR_FORWARD(SubroutineArgument);
        SOUFFLE_VISITOR_FORWARD(UndefValue);
        SOUFFLE_VISITOR_FORWARD(RelationSize);
>>>>>>> 238d4a38

        // Conditions
        SOUFFLE_VISITOR_FORWARD(True);
        SOUFFLE_VISITOR_FORWARD(False);
        SOUFFLE_VISITOR_FORWARD(EmptinessCheck);
        SOUFFLE_VISITOR_FORWARD(ProvenanceExistenceCheck);
        SOUFFLE_VISITOR_FORWARD(ExistenceCheck);
        SOUFFLE_VISITOR_FORWARD(Conjunction);
        SOUFFLE_VISITOR_FORWARD(Negation);
        SOUFFLE_VISITOR_FORWARD(Constraint);

        // Operations
        SOUFFLE_VISITOR_FORWARD(Filter);
        SOUFFLE_VISITOR_FORWARD(Break);
        SOUFFLE_VISITOR_FORWARD(GuardedProject);
        SOUFFLE_VISITOR_FORWARD(Project);
        SOUFFLE_VISITOR_FORWARD(SubroutineReturn);
        SOUFFLE_VISITOR_FORWARD(UnpackRecord);
        SOUFFLE_VISITOR_FORWARD(NestedIntrinsicOperator);
        SOUFFLE_VISITOR_FORWARD(ParallelScan);
        SOUFFLE_VISITOR_FORWARD(Scan);
        SOUFFLE_VISITOR_FORWARD(ParallelIndexScan);
        SOUFFLE_VISITOR_FORWARD(IndexScan);
        SOUFFLE_VISITOR_FORWARD(ParallelChoice);
        SOUFFLE_VISITOR_FORWARD(Choice);
        SOUFFLE_VISITOR_FORWARD(ParallelIndexChoice);
        SOUFFLE_VISITOR_FORWARD(IndexChoice);
        SOUFFLE_VISITOR_FORWARD(ParallelAggregate);
        SOUFFLE_VISITOR_FORWARD(Aggregate);
        SOUFFLE_VISITOR_FORWARD(ParallelIndexAggregate);
        SOUFFLE_VISITOR_FORWARD(IndexAggregate);

        // Statements
        SOUFFLE_VISITOR_FORWARD(IO);
        SOUFFLE_VISITOR_FORWARD(Query);
        SOUFFLE_VISITOR_FORWARD(Clear);
        SOUFFLE_VISITOR_FORWARD(LogSize);

        SOUFFLE_VISITOR_FORWARD(Swap);
        SOUFFLE_VISITOR_FORWARD(Extend);

        // Control-flow
        SOUFFLE_VISITOR_FORWARD(Program);
        SOUFFLE_VISITOR_FORWARD(Sequence);
        SOUFFLE_VISITOR_FORWARD(Loop);
        SOUFFLE_VISITOR_FORWARD(Parallel);
        SOUFFLE_VISITOR_FORWARD(Exit);
        SOUFFLE_VISITOR_FORWARD(LogTimer);
        SOUFFLE_VISITOR_FORWARD(LogRelationTimer);
        SOUFFLE_VISITOR_FORWARD(DebugInfo);
        SOUFFLE_VISITOR_FORWARD(Call);

        // did not work ...
        fatal("unsupported type: %s", typeid(node).name());
    }

protected:
    // -- statements --
    SOUFFLE_VISITOR_LINK(IO, RelationStatement);
    SOUFFLE_VISITOR_LINK(Query, Statement);
    SOUFFLE_VISITOR_LINK(Clear, RelationStatement);
    SOUFFLE_VISITOR_LINK(LogSize, RelationStatement);

    SOUFFLE_VISITOR_LINK(RelationStatement, Statement);

    SOUFFLE_VISITOR_LINK(Swap, BinRelationStatement);
    SOUFFLE_VISITOR_LINK(Extend, BinRelationStatement);
    SOUFFLE_VISITOR_LINK(BinRelationStatement, Statement);

    SOUFFLE_VISITOR_LINK(Sequence, ListStatement);
    SOUFFLE_VISITOR_LINK(Loop, Statement);
    SOUFFLE_VISITOR_LINK(Parallel, ListStatement);
    SOUFFLE_VISITOR_LINK(ListStatement, Statement);
    SOUFFLE_VISITOR_LINK(Exit, Statement);
    SOUFFLE_VISITOR_LINK(LogTimer, Statement);
    SOUFFLE_VISITOR_LINK(LogRelationTimer, Statement);
    SOUFFLE_VISITOR_LINK(DebugInfo, Statement);
    SOUFFLE_VISITOR_LINK(Call, Statement);

    SOUFFLE_VISITOR_LINK(Statement, Node);

    // -- operations --
    SOUFFLE_VISITOR_LINK(GuardedProject, Project);
    SOUFFLE_VISITOR_LINK(Project, Operation);
    SOUFFLE_VISITOR_LINK(SubroutineReturn, Operation);
    SOUFFLE_VISITOR_LINK(UnpackRecord, TupleOperation);
    SOUFFLE_VISITOR_LINK(NestedIntrinsicOperator, TupleOperation)
    SOUFFLE_VISITOR_LINK(Scan, RelationOperation);
    SOUFFLE_VISITOR_LINK(ParallelScan, Scan);
    SOUFFLE_VISITOR_LINK(IndexScan, IndexOperation);
    SOUFFLE_VISITOR_LINK(ParallelIndexScan, IndexScan);
    SOUFFLE_VISITOR_LINK(Choice, RelationOperation);
    SOUFFLE_VISITOR_LINK(ParallelChoice, Choice);
    SOUFFLE_VISITOR_LINK(IndexChoice, IndexOperation);
    SOUFFLE_VISITOR_LINK(ParallelIndexChoice, IndexChoice);
    SOUFFLE_VISITOR_LINK(RelationOperation, TupleOperation);
    SOUFFLE_VISITOR_LINK(Aggregate, RelationOperation);
    SOUFFLE_VISITOR_LINK(ParallelAggregate, Aggregate);
    SOUFFLE_VISITOR_LINK(IndexAggregate, IndexOperation);
    SOUFFLE_VISITOR_LINK(ParallelIndexAggregate, IndexAggregate);
    SOUFFLE_VISITOR_LINK(IndexOperation, RelationOperation);
    SOUFFLE_VISITOR_LINK(TupleOperation, NestedOperation);
    SOUFFLE_VISITOR_LINK(Filter, AbstractConditional);
    SOUFFLE_VISITOR_LINK(Break, AbstractConditional);
    SOUFFLE_VISITOR_LINK(AbstractConditional, NestedOperation);
    SOUFFLE_VISITOR_LINK(NestedOperation, Operation);

    SOUFFLE_VISITOR_LINK(Operation, Node);

    // -- conditions --
    SOUFFLE_VISITOR_LINK(True, Condition);
    SOUFFLE_VISITOR_LINK(False, Condition);
    SOUFFLE_VISITOR_LINK(Conjunction, Condition);
    SOUFFLE_VISITOR_LINK(Negation, Condition);
    SOUFFLE_VISITOR_LINK(Constraint, Condition);
    SOUFFLE_VISITOR_LINK(ProvenanceExistenceCheck, AbstractExistenceCheck);
    SOUFFLE_VISITOR_LINK(ExistenceCheck, AbstractExistenceCheck);
    SOUFFLE_VISITOR_LINK(EmptinessCheck, Condition);
    SOUFFLE_VISITOR_LINK(AbstractExistenceCheck, Condition);

    SOUFFLE_VISITOR_LINK(Condition, Node);

    // -- values --
<<<<<<< HEAD
    LINK(SignedConstant, NumericConstant);
    LINK(UnsignedConstant, NumericConstant);
    LINK(FloatConstant, NumericConstant);
    LINK(NumericConstant, Expression);
    LINK(StringConstant, Expression);
    LINK(UndefValue, Expression);
    LINK(TupleElement, Expression);
    LINK(IntrinsicOperator, AbstractOperator);
    LINK(UserDefinedOperator, AbstractOperator);
    LINK(AbstractOperator, Expression);
    LINK(AutoIncrement, Expression);
    LINK(PackRecord, Expression);
    LINK(SubroutineArgument, Expression);
    LINK(RelationSize, Expression);

    LINK(Expression, Node);
=======
    SOUFFLE_VISITOR_LINK(SignedConstant, Constant);
    SOUFFLE_VISITOR_LINK(UnsignedConstant, Constant);
    SOUFFLE_VISITOR_LINK(FloatConstant, Constant);
    SOUFFLE_VISITOR_LINK(Constant, Expression);
    SOUFFLE_VISITOR_LINK(UndefValue, Expression);
    SOUFFLE_VISITOR_LINK(TupleElement, Expression);
    SOUFFLE_VISITOR_LINK(IntrinsicOperator, AbstractOperator);
    SOUFFLE_VISITOR_LINK(UserDefinedOperator, AbstractOperator);
    SOUFFLE_VISITOR_LINK(AbstractOperator, Expression);
    SOUFFLE_VISITOR_LINK(AutoIncrement, Expression);
    SOUFFLE_VISITOR_LINK(PackRecord, Expression);
    SOUFFLE_VISITOR_LINK(SubroutineArgument, Expression);
    SOUFFLE_VISITOR_LINK(RelationSize, Expression);

    SOUFFLE_VISITOR_LINK(Expression, Node);
>>>>>>> 238d4a38

    // -- program --
    SOUFFLE_VISITOR_LINK(Program, Node);

    // -- relation
    SOUFFLE_VISITOR_LINK(Relation, Node);
};
}  // namespace souffle::ram<|MERGE_RESOLUTION|>--- conflicted
+++ resolved
@@ -113,26 +113,12 @@
         SOUFFLE_VISITOR_FORWARD(Relation);
 
         // Expressions
-<<<<<<< HEAD
-        FORWARD(TupleElement);
-        FORWARD(SignedConstant);
-        FORWARD(UnsignedConstant);
-        FORWARD(FloatConstant);
-        FORWARD(NumericConstant);
-        FORWARD(StringConstant);
-        FORWARD(IntrinsicOperator);
-        FORWARD(UserDefinedOperator);
-        FORWARD(AutoIncrement);
-        FORWARD(PackRecord);
-        FORWARD(SubroutineArgument);
-        FORWARD(UndefValue);
-        FORWARD(RelationSize);
-=======
         SOUFFLE_VISITOR_FORWARD(TupleElement);
         SOUFFLE_VISITOR_FORWARD(SignedConstant);
         SOUFFLE_VISITOR_FORWARD(UnsignedConstant);
         SOUFFLE_VISITOR_FORWARD(FloatConstant);
-        SOUFFLE_VISITOR_FORWARD(Constant);
+        SOUFFLE_VISITOR_FORWARD(NumericConstant);
+        SOUFFLE_VISITOR_FORWARD(StringConstant);
         SOUFFLE_VISITOR_FORWARD(IntrinsicOperator);
         SOUFFLE_VISITOR_FORWARD(UserDefinedOperator);
         SOUFFLE_VISITOR_FORWARD(AutoIncrement);
@@ -140,7 +126,6 @@
         SOUFFLE_VISITOR_FORWARD(SubroutineArgument);
         SOUFFLE_VISITOR_FORWARD(UndefValue);
         SOUFFLE_VISITOR_FORWARD(RelationSize);
->>>>>>> 238d4a38
 
         // Conditions
         SOUFFLE_VISITOR_FORWARD(True);
@@ -264,28 +249,11 @@
     SOUFFLE_VISITOR_LINK(Condition, Node);
 
     // -- values --
-<<<<<<< HEAD
-    LINK(SignedConstant, NumericConstant);
-    LINK(UnsignedConstant, NumericConstant);
-    LINK(FloatConstant, NumericConstant);
-    LINK(NumericConstant, Expression);
-    LINK(StringConstant, Expression);
-    LINK(UndefValue, Expression);
-    LINK(TupleElement, Expression);
-    LINK(IntrinsicOperator, AbstractOperator);
-    LINK(UserDefinedOperator, AbstractOperator);
-    LINK(AbstractOperator, Expression);
-    LINK(AutoIncrement, Expression);
-    LINK(PackRecord, Expression);
-    LINK(SubroutineArgument, Expression);
-    LINK(RelationSize, Expression);
-
-    LINK(Expression, Node);
-=======
-    SOUFFLE_VISITOR_LINK(SignedConstant, Constant);
-    SOUFFLE_VISITOR_LINK(UnsignedConstant, Constant);
-    SOUFFLE_VISITOR_LINK(FloatConstant, Constant);
-    SOUFFLE_VISITOR_LINK(Constant, Expression);
+    SOUFFLE_VISITOR_LINK(SignedConstant, NumericConstant);
+    SOUFFLE_VISITOR_LINK(UnsignedConstant, NumericConstant);
+    SOUFFLE_VISITOR_LINK(FloatConstant, NumericConstant);
+    SOUFFLE_VISITOR_LINK(NumericConstant, Expression);
+    SOUFFLE_VISITOR_LINK(StringConstant, Expression);
     SOUFFLE_VISITOR_LINK(UndefValue, Expression);
     SOUFFLE_VISITOR_LINK(TupleElement, Expression);
     SOUFFLE_VISITOR_LINK(IntrinsicOperator, AbstractOperator);
@@ -297,7 +265,6 @@
     SOUFFLE_VISITOR_LINK(RelationSize, Expression);
 
     SOUFFLE_VISITOR_LINK(Expression, Node);
->>>>>>> 238d4a38
 
     // -- program --
     SOUFFLE_VISITOR_LINK(Program, Node);
