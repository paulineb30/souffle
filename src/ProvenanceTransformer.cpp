--- conflicted
+++ resolved
@@ -62,13 +62,8 @@
     return newName;
 }
 
-<<<<<<< HEAD
-std::unique_ptr<AstRelation> makeInfoRelation(AstProgram& program, AstClause& originalClause,
-        size_t originalClauseNum, AstTranslationUnit& translationUnit) {
-=======
 std::unique_ptr<AstRelation> makeInfoRelation(
-        AstClause& originalClause, size_t originalClauseNum, AstTranslationUnit& /* translationUnit */) {
->>>>>>> 09508162
+        AstClause& originalClause, size_t originalClauseNum, AstTranslationUnit& translationUnit) {
     AstQualifiedName name =
             makeRelationName(originalClause.getHead()->getQualifiedName(), "@info", originalClauseNum);
 
@@ -186,7 +181,7 @@
 
     // set clause head and add clause to info relation
     infoClause->setHead(std::unique_ptr<AstAtom>(infoClauseHead));
-    program.addClause(std::unique_ptr<AstClause>(infoClause));
+    translationUnit.getProgram()->addClause(std::unique_ptr<AstClause>(infoClause));
 
     return std::unique_ptr<AstRelation>(infoRelation);
 }
@@ -292,7 +287,7 @@
             if (!isFact(*clause)) {
                 // add info relation
                 program->addRelation(
-                        makeInfoRelation(*program, *clause, getClauseNum(program, clause), translationUnit));
+                        makeInfoRelation(*clause, getClauseNum(program, clause), translationUnit));
             }
         }
 
@@ -429,7 +424,7 @@
             if (!isFact(*clause)) {
                 // add info relation
                 program->addRelation(
-                        makeInfoRelation(*program, *clause, getClauseNum(program, clause), translationUnit));
+                        makeInfoRelation(*clause, getClauseNum(program, clause), translationUnit));
             }
         }
 
