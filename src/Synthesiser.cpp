--- conflicted
+++ resolved
@@ -2028,14 +2028,8 @@
                 os << "}\n";
                 os << "IODirectives ioDirectives(directiveMap);\n";
                 os << "IOSystem::getInstance().getWriter(";
-<<<<<<< HEAD
                 os << "std::vector<RamPrimitiveType>({" << join(symbolMask) << "})";
-                os << ", symTable, ioDirectives, " << (Global::config().has("provenance") ? "true" : "false");
-                os << ", " << store->getRelation().getNumberOfHeights();
-=======
-                os << "std::vector<bool>({" << join(symbolMask) << "})";
                 os << ", symTable, ioDirectives, " << store->getRelation().getAuxiliaryArity();
->>>>>>> 20b1c7ae
                 os << ")->writeAll(*" << getRelationName(store->getRelation()) << ");\n";
 
                 os << "} catch (std::exception& e) {std::cerr << e.what();exit(1);}\n";
@@ -2106,14 +2100,8 @@
         os << "ioDirectives.setIOType(\"stdout\");\n";
         os << "ioDirectives.setRelationName(\"" << name << "\");\n";
         os << "IOSystem::getInstance().getWriter(";
-<<<<<<< HEAD
         os << "std::vector<RamPrimitiveType>({" << join(symbolMask) << "})";
-        os << ", symTable, ioDirectives, " << (Global::config().has("provenance") ? "true" : "false");
-        os << ", " << numberOfHeights;
-=======
-        os << "std::vector<bool>({" << join(symbolMask) << "})";
         os << ", symTable, ioDirectives, " << auxiliaryArity;
->>>>>>> 20b1c7ae
         os << ")->writeAll(*" << relName << ");\n";
         os << "} catch (std::exception& e) {std::cerr << e.what();exit(1);}\n";
     };
