/*
 * Souffle - A Datalog Compiler
 * Copyright (c) 2013, 2015, Oracle and/or its affiliates. All rights reserved
 * Licensed under the Universal Permissive License v 1.0 as shown at:
 * - https://opensource.org/licenses/UPL
 * - <souffle root>/licenses/SOUFFLE-UPL.txt
 */

/************************************************************************
 *
 * @file IndexAnalysis.cpp
 *
 * Computes indexes for relations in a translation unit
 *
 ***********************************************************************/

#include "RamIndexAnalysis.h"
#include "RamCondition.h"
#include "RamNode.h"
#include "RamOperation.h"
#include "RamTranslationUnit.h"
#include "RamVisitor.h"
#include <cstdint>
#include <cstdlib>
#include <iostream>
#include <iterator>
#include <queue>

namespace souffle {

void MaxMatching::addEdge(SearchSignature u, SearchSignature v) {
    if (graph.find(u) == graph.end()) {
        Edges vals;
        vals.insert(v);
        graph.insert(make_pair(u, vals));
    } else {
        graph[u].insert(v);
    }
}

SearchSignature MaxMatching::getMatch(SearchSignature v) {
    auto it = match.find(v);
    if (it == match.end()) {
        return RIA_NIL;
    }
    return it->second;
}

int MaxMatching::getDistance(SearchSignature v) {
    auto it = distance.find(v);
    if (it == distance.end()) {
        return RIA_INF;
    }
    return it->second;
}

bool MaxMatching::bfSearch() {
    SearchSignature u;
    std::queue<SearchSignature> bfQueue;
    // Build layers
    for (auto& it : graph) {
        if (getMatch(it.first) == RIA_NIL) {
            distance[it.first] = 0;
            bfQueue.push(it.first);
        } else {
            distance[it.first] = RIA_INF;
        }
    }
    distance[RIA_NIL] = RIA_INF;
    while (!bfQueue.empty()) {
        u = bfQueue.front();
        bfQueue.pop();
        assert(u != RIA_NIL);
        const Edges& children = graph[u];
        for (auto it : children) {
            SearchSignature mv = getMatch(it);
            if (getDistance(mv) == RIA_INF) {
                distance[mv] = getDistance(u) + 1;
                if (mv != RIA_NIL) {
                    bfQueue.push(mv);
                }
            }
        }
    }
    return (getDistance(0) != RIA_INF);
}

bool MaxMatching::dfSearch(SearchSignature u) {
    if (u != 0) {
        Edges& children = graph[u];
        for (auto v : children) {
            if (getDistance(getMatch(v)) == getDistance(u) + 1) {
                if (dfSearch(getMatch(v))) {
                    match[u] = v;
                    match[v] = u;
                    return true;
                }
            }
        }

        distance[u] = RIA_INF;
        return false;
    }
    return true;
}

const MaxMatching::Matchings& MaxMatching::solve() {
    while (bfSearch()) {
        for (auto& it : graph) {
            if (getMatch(it.first) == RIA_NIL) {
                dfSearch(it.first);
            }
        }
    }
    return match;
}

void MinIndexSelection::solve() {
    // map the keys in the key set to lexicographical order
    if (searches.empty()) {
        return;
    }

    // Construct the matching poblem
    for (auto search : searches) {
        // For this node check if other nodes are strict subsets
        for (auto itt : searches) {
            if (isStrictSubset(search, itt)) {
                matching.addEdge(search, toB(itt));
            }
        }
    }

    // Perform the Hopcroft-Karp on the graph and receive matchings (mapped A->B and B->A)
    // Assume: alg.calculate is not called on an empty graph
    assert(!searches.empty());
    const MaxMatching::Matchings& matchings = matching.solve();

    // Extract the chains given the nodes and matchings
    const ChainOrderMap chains = getChainsFromMatching(matchings, searches);

    // Should never get no chains back as we never call calculate on an empty graph
    assert(!chains.empty());

    for (const auto& chain : chains) {
        std::vector<int> ids;
        SearchSignature initDelta = *(chain.begin());
        insertIndex(ids, initDelta);

        for (auto iit = chain.begin(); next(iit) != chain.end(); ++iit) {
            SearchSignature delta = *(next(iit)) - *iit;
            insertIndex(ids, delta);
        }

        assert(!ids.empty());

        orders.push_back(ids);
    }

    // Construct the matching poblem
    for (auto search : searches) {
        int idx = map(search);
        size_t l = card(search);
        SearchSignature k = 0;
        for (size_t i = 0; i < l; i++) {
            k = k + (1 << (orders[idx][i]));
        }
        assert(k == search && "incorrect lexicographical order");
    }
}

MinIndexSelection::Chain MinIndexSelection::getChain(
        const SearchSignature umn, const MaxMatching::Matchings& match) {
    SearchSignature start = umn;  // start at an unmateched node
    Chain chain;
    // given an unmapped node from set A we follow it from set B until it cannot be matched from B
    //  if not mateched from B then umn is a chain
    //
    // Assume : no circular mappings, i.e. a in A -> b in B -> ........ -> a in A is not allowed.
    // Given this, the loop will terminate
    while (true) {
        auto mit = match.find(toB(start));  // we start from B side
        chain.insert(start);

        if (mit == match.end()) {
            return chain;
        }

        SearchSignature a = mit->second;
        chain.insert(a);
        start = a;
    }
}

const MinIndexSelection::ChainOrderMap MinIndexSelection::getChainsFromMatching(
        const MaxMatching::Matchings& match, const SearchSet& nodes) {
    assert(!nodes.empty());

    // Get all unmatched nodes from A
    const SearchSet& umKeys = getUnmatchedKeys(match, nodes);

    // Case: if no unmatched nodes then we have an anti-chain
    if (umKeys.empty()) {
        for (auto node : nodes) {
            std::set<SearchSignature> a;
            a.insert(node);
            chainToOrder.push_back(a);
            return chainToOrder;
        }
    }

    assert(!umKeys.empty());

    // A worklist of used nodes
    SearchSet usedKeys;

    // Case: nodes < umKeys or if nodes == umKeys then anti chain - this is handled by this loop
    for (auto umKey : umKeys) {
        Chain c = getChain(umKey, match);
        assert(!c.empty());
        chainToOrder.push_back(c);
    }

    assert(!chainToOrder.empty());

    return chainToOrder;
}

void RamIndexAnalysis::run(const RamTranslationUnit& translationUnit) {
    // After complete:
    // 1. All relations should have at least one index (for full-order search).
    // 2. Two relations involved in a swap operation will have same set of indices.
    // 3. A 0-arity relation will have only one index where LexOrder is defined as empty. A comparator using
    // an empty order should regard all elements as equal and therefore only allow one arbitrary tuple to be
    // inserted.
    //
    // TODO:
    // 0-arity relation in a provenance program still need to be revisited.

    // visit all nodes to collect searches of each relation
    visitDepthFirst(translationUnit.getProgram(), [&](const RamNode& node) {
        if (const auto* indexSearch = dynamic_cast<const RamIndexOperation*>(&node)) {
            MinIndexSelection& indexes = getIndexes(indexSearch->getRelation());
            indexes.addSearch(getSearchSignature(indexSearch));
        } else if (const auto* exists = dynamic_cast<const RamExistenceCheck*>(&node)) {
            MinIndexSelection& indexes = getIndexes(exists->getRelation());
            indexes.addSearch(getSearchSignature(exists));
        } else if (const auto* provExists = dynamic_cast<const RamProvenanceExistenceCheck*>(&node)) {
            MinIndexSelection& indexes = getIndexes(provExists->getRelation());
            indexes.addSearch(getSearchSignature(provExists));
        } else if (const auto* ramRel = dynamic_cast<const RamRelation*>(&node)) {
            MinIndexSelection& indexes = getIndexes(*ramRel);
            indexes.addSearch(getSearchSignature(ramRel));
        }
    });

    // A swap happen between rel A and rel B indicates A should include all indices of B, vice versa.
    visitDepthFirst(translationUnit.getProgram(), [&](const RamSwap& swap) {
        // Note: this naive approach will not work if there exists chain or cyclic swapping.
        // e.g.  swap(relA, relB) swap(relB, relC) swap(relC, relA)
        // One need to keep merging the search set until a fixed point where no more index is introduced
        // in any of the relation in a complete iteration.
        //
        // Currently RAM does not have such situation.
        const RamRelation& relA = swap.getFirstRelation();
        const RamRelation& relB = swap.getSecondRelation();

        MinIndexSelection& indexesA = getIndexes(relA);
        MinIndexSelection& indexesB = getIndexes(relB);
        // Add all searchSignature of A into B
        for (const auto& signature : indexesA.getSearches()) {
            indexesB.addSearch(signature);
        }

        // Add all searchSignature of B into A
        for (const auto& signature : indexesB.getSearches()) {
            indexesA.addSearch(signature);
        }
    });

    // find optimal indexes for relations
    for (auto& cur : minIndexCover) {
        MinIndexSelection& indexes = cur.second;
        indexes.solve();
    }

    // Only case where indexSet is still empty is when relation has arity == 0
    for (auto& cur : minIndexCover) {
        MinIndexSelection& indexes = cur.second;
        if (indexes.getAllOrders().empty()) {
            indexes.insertDefaultTotalIndex(0);
        }
    }
}

MinIndexSelection& RamIndexAnalysis::getIndexes(const RamRelation& rel) {
    auto pos = minIndexCover.find(&rel);
    if (pos != minIndexCover.end()) {
        return pos->second;
    } else {
        auto ret = minIndexCover.insert(std::make_pair(&rel, MinIndexSelection()));
        assert(ret.second);
        return ret.first->second;
    }
}

void RamIndexAnalysis::print(std::ostream& os) const {
    for (auto& cur : minIndexCover) {
        const RamRelation& rel = *cur.first;
        const MinIndexSelection& indexes = cur.second;
        const std::string& relName = rel.getName();

        /* Print searches */
        os << "Relation " << relName << "\n";
        os << "\tNumber of Primitive Searches: " << indexes.getSearches().size() << "\n";

        const auto& attrib = rel.getAttributeNames();
        uint32_t arity = rel.getArity();

        /* print searches */
        for (auto& cols : indexes.getSearches()) {
            os << "\t\t";
<<<<<<< HEAD
            for (uint32_t i = 0; i < arity; i++) {
                if ((1UL << i) & cols) {
                    os << attrib[i] << " ";
=======
            for (uint32_t i = 0; i < rel.getArity(); i++) {
                if (((1UL << i) & cols) != 0u) {
                    os << rel.getArg(i) << " ";
>>>>>>> ff9b63dd
                }
            }
            os << "\n";
        }

        os << "\tNumber of Indexes: " << indexes.getAllOrders().size() << "\n";
        for (auto& order : indexes.getAllOrders()) {
            os << "\t\t";
            for (auto& i : order) {
                os << attrib[i] << " ";
            }
            os << "\n";
        }
    }
}

SearchSignature RamIndexAnalysis::getSearchSignature(const RamIndexOperation* search) const {
    SearchSignature keys = 0;
    std::vector<RamExpression*> rangePattern = search->getRangePattern();
    for (int i = 0; i < (int)rangePattern.size(); i++) {
        if (!isRamUndefValue(rangePattern[i])) {
            keys |= (1 << i);
        }
    }
    return keys;
}

SearchSignature RamIndexAnalysis::getSearchSignature(
        const RamProvenanceExistenceCheck* provExistCheck) const {
    const auto values = provExistCheck->getValues();
    SearchSignature res = 0;
    auto numberOfHeights = provExistCheck->getRelation().getNumberOfHeights();
    // values.size() - numberOfHeights because we discard the height annotations
    for (size_t i = 0; i < values.size() - numberOfHeights; i++) {
        if (!isRamUndefValue(values[i])) {
            res |= (1 << i);
        }
    }
    return res;
}

SearchSignature RamIndexAnalysis::getSearchSignature(const RamExistenceCheck* existCheck) const {
    const auto values = existCheck->getValues();
    SearchSignature res = 0;
    for (int i = 0; i < (int)values.size(); i++) {
        if (!isRamUndefValue(values[i])) {
            res |= (1 << i);
        }
    }
    return res;
}

SearchSignature RamIndexAnalysis::getSearchSignature(const RamRelation* ramRel) const {
    SearchSignature res = (1 << ramRel->getArity()) - 1;
    return res;
}

bool RamIndexAnalysis::isTotalSignature(const RamAbstractExistenceCheck* existCheck) const {
    for (const auto& cur : existCheck->getValues()) {
        if (isRamUndefValue(cur)) {
            return false;
        }
    }
    return true;
}

}  // end of namespace souffle<|MERGE_RESOLUTION|>--- conflicted
+++ resolved
@@ -320,15 +320,9 @@
         /* print searches */
         for (auto& cols : indexes.getSearches()) {
             os << "\t\t";
-<<<<<<< HEAD
             for (uint32_t i = 0; i < arity; i++) {
-                if ((1UL << i) & cols) {
+                if (((1UL << i) & cols) != 0u) {
                     os << attrib[i] << " ";
-=======
-            for (uint32_t i = 0; i < rel.getArity(); i++) {
-                if (((1UL << i) & cols) != 0u) {
-                    os << rel.getArg(i) << " ";
->>>>>>> ff9b63dd
                 }
             }
             os << "\n";
