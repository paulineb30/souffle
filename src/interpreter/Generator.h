--- conflicted
+++ resolved
@@ -122,475 +122,7 @@
      * @brief Generate the tree based on given entry.
      * Return a NodePtr to the root.
      */
-<<<<<<< HEAD
-    NodePtr generateTree(const ram::Node& root, const ram::Program& program) {
-        this->program = const_cast<ram::Program*>(&program);
-        // Encode all relation, indexPos and viewId.
-        visitDepthFirst(root, [&](const ram::Node& node) {
-            if (isA<ram::Query>(&node)) {
-                newQueryBlock();
-            }
-            if (const auto* indexSearch = dynamic_cast<const ram::IndexOperation*>(&node)) {
-                encodeIndexPos(*indexSearch);
-                encodeView(indexSearch);
-            } else if (const auto* exists = dynamic_cast<const ram::ExistenceCheck*>(&node)) {
-                encodeIndexPos(*exists);
-                encodeView(exists);
-            } else if (const auto* provExists = dynamic_cast<const ram::ProvenanceExistenceCheck*>(&node)) {
-                encodeIndexPos(*provExists);
-                encodeView(provExists);
-            }
-        });
-        // Parse program
-        return visit(root);
-    }
-
-    NodePtr visitConstant(const ram::Constant& num) override {
-        return mk<Constant>(I_Constant, &num);
-    }
-
-    NodePtr visitTupleElement(const ram::TupleElement& access) override {
-        auto tupleId = access.getTupleId();
-        auto elementId = access.getElement();
-        auto newElementId = orderingContext.mapOrder(tupleId, elementId);
-        return mk<TupleElement>(I_TupleElement, &access, tupleId, newElementId);
-    }
-
-    NodePtr visitAutoIncrement(const ram::AutoIncrement& inc) override {
-        return mk<AutoIncrement>(I_AutoIncrement, &inc);
-    }
-
-    NodePtr visitIntrinsicOperator(const ram::IntrinsicOperator& op) override {
-        NodePtrVec children;
-        for (const auto& arg : op.getArguments()) {
-            children.push_back(visit(arg));
-        }
-        return mk<IntrinsicOperator>(I_IntrinsicOperator, &op, std::move(children));
-    }
-
-    NodePtr visitUserDefinedOperator(const ram::UserDefinedOperator& op) override {
-        NodePtrVec children;
-        for (const auto& arg : op.getArguments()) {
-            children.push_back(visit(arg));
-        }
-        return mk<UserDefinedOperator>(I_UserDefinedOperator, &op, std::move(children));
-    }
-
-    NodePtr visitNestedIntrinsicOperator(const ram::NestedIntrinsicOperator& op) override {
-        auto arity = op.getArguments().size();
-        orderingContext.addNewTuple(op.getTupleId(), arity);
-        NodePtrVec children;
-        for (auto&& arg : op.getArguments()) {
-            children.push_back(visit(arg));
-        }
-        children.push_back(visitTupleOperation(op));
-        return mk<NestedIntrinsicOperator>(I_NestedIntrinsicOperator, &op, std::move(children));
-    }
-
-    NodePtr visitPackRecord(const ram::PackRecord& pr) override {
-        NodePtrVec children;
-        for (const auto& arg : pr.getArguments()) {
-            children.push_back(visit(arg));
-        }
-        return mk<PackRecord>(I_PackRecord, &pr, std::move(children));
-    }
-
-    NodePtr visitSubroutineArgument(const ram::SubroutineArgument& arg) override {
-        return mk<SubroutineArgument>(I_SubroutineArgument, &arg);
-    }
-
-    // -- connectors operators --
-    NodePtr visitTrue(const ram::True& ltrue) override {
-        return mk<True>(I_True, &ltrue);
-    }
-
-    NodePtr visitFalse(const ram::False& lfalse) override {
-        return mk<False>(I_False, &lfalse);
-    }
-
-    NodePtr visitConjunction(const ram::Conjunction& conj) override {
-        return mk<Conjunction>(I_Conjunction, &conj, visit(conj.getLHS()), visit(conj.getRHS()));
-    }
-
-    NodePtr visitNegation(const ram::Negation& neg) override {
-        return mk<Negation>(I_Negation, &neg, visit(neg.getOperand()));
-    }
-
-    NodePtr visitEmptinessCheck(const ram::EmptinessCheck& emptiness) override {
-        size_t relId = encodeRelation(emptiness.getRelation());
-        auto rel = relations[relId].get();
-        NodeType type = constructNodeType("EmptinessCheck", emptiness.getRelation());
-        return mk<EmptinessCheck>(type, &emptiness, rel);
-    }
-
-    NodePtr visitRelationSize(const ram::RelationSize& size) override {
-        size_t relId = encodeRelation(size.getRelation());
-        auto rel = relations[relId].get();
-        NodeType type = constructNodeType("RelationSize", size.getRelation());
-        return mk<RelationSize>(type, &size, rel);
-    }
-
-    NodePtr visitExistenceCheck(const ram::ExistenceCheck& exists) override {
-        SuperInstruction superOp = getExistenceSuperInstInfo(exists);
-        // Check if the search signature is a total signature
-        bool isTotal = true;
-        for (const auto& cur : exists.getValues()) {
-            if (isUndefValue(cur)) {
-                isTotal = false;
-            }
-        }
-        NodeType type = constructNodeType("ExistenceCheck", exists.getRelation());
-        return mk<ExistenceCheck>(type, &exists, isTotal, encodeView(&exists), std::move(superOp));
-    }
-
-    NodePtr visitProvenanceExistenceCheck(const ram::ProvenanceExistenceCheck& provExists) override {
-        SuperInstruction superOp = getExistenceSuperInstInfo(provExists);
-        NodeType type = constructNodeType("ProvenanceExistenceCheck", provExists.getRelation());
-        return mk<ProvenanceExistenceCheck>(type, &provExists, visit(provExists.getChildNodes().back()),
-                encodeView(&provExists), std::move(superOp));
-    }
-
-    NodePtr visitFDExistenceCheck(const ram::FDExistenceCheck& exists) override {
-        SuperInstruction superOp = getExistenceSuperInstInfo(exists);
-        // Check if the search signature is a total signature
-        bool isTotal = true;
-        for (const auto& cur : exists.getValues()) {
-            if (isUndefValue(cur)) {
-                isTotal = false;
-            }
-        }
-        NodeType type = constructNodeType("FDExistenceCheck", exists.getRelation());
-        return mk<FDExistenceCheck>(type, &exists, isTotal, encodeView(&exists), std::move(superOp));
-    }
-
-    // -- comparison operators --
-    NodePtr visitConstraint(const ram::Constraint& relOp) override {
-        return mk<Constraint>(I_Constraint, &relOp, visit(relOp.getLHS()), visit(relOp.getRHS()));
-    }
-
-    NodePtr visitNestedOperation(const ram::NestedOperation& nested) override {
-        return visit(nested.getOperation());
-    }
-
-    NodePtr visitTupleOperation(const ram::TupleOperation& search) override {
-        if (profileEnabled) {
-            return mk<TupleOperation>(I_TupleOperation, &search, visit(search.getOperation()));
-        }
-        return visit(search.getOperation());
-    }
-
-    NodePtr visitScan(const ram::Scan& scan) override {
-        orderingContext.addTupleWithDefaultOrder(scan.getTupleId(), scan);
-        size_t relId = encodeRelation(scan.getRelation());
-        auto rel = relations[relId].get();
-        NodeType type = constructNodeType("Scan", scan.getRelation());
-        return mk<Scan>(type, &scan, rel, visitTupleOperation(scan));
-    }
-
-    NodePtr visitParallelScan(const ram::ParallelScan& pScan) override {
-        orderingContext.addTupleWithDefaultOrder(pScan.getTupleId(), pScan);
-        size_t relId = encodeRelation(pScan.getRelation());
-        auto rel = relations[relId].get();
-        NodeType type = constructNodeType("ParallelScan", pScan.getRelation());
-        auto res = mk<ParallelScan>(type, &pScan, rel, visitTupleOperation(pScan));
-        res->setViewContext(parentQueryViewContext);
-        return res;
-    }
-
-    NodePtr visitIndexScan(const ram::IndexScan& iScan) override {
-        orderingContext.addTupleWithIndexOrder(iScan.getTupleId(), iScan);
-        SuperInstruction indexOperation = getIndexSuperInstInfo(iScan);
-        NodeType type = constructNodeType("IndexScan", iScan.getRelation());
-        return mk<IndexScan>(type, &iScan, nullptr, visitTupleOperation(iScan), encodeView(&iScan),
-                std::move(indexOperation));
-    }
-
-    NodePtr visitParallelIndexScan(const ram::ParallelIndexScan& piscan) override {
-        orderingContext.addTupleWithIndexOrder(piscan.getTupleId(), piscan);
-        SuperInstruction indexOperation = getIndexSuperInstInfo(piscan);
-        size_t relId = encodeRelation(piscan.getRelation());
-        auto rel = relations[relId].get();
-        NodeType type = constructNodeType("ParallelIndexScan", piscan.getRelation());
-        auto res = mk<ParallelIndexScan>(type, &piscan, rel, visitTupleOperation(piscan),
-                encodeIndexPos(piscan), std::move(indexOperation));
-        res->setViewContext(parentQueryViewContext);
-        return res;
-    }
-
-    NodePtr visitChoice(const ram::Choice& choice) override {
-        orderingContext.addTupleWithDefaultOrder(choice.getTupleId(), choice);
-        size_t relId = encodeRelation(choice.getRelation());
-        auto rel = relations[relId].get();
-        NodeType type = constructNodeType("Choice", choice.getRelation());
-        return mk<Choice>(type, &choice, rel, visit(choice.getCondition()), visitTupleOperation(choice));
-    }
-
-    NodePtr visitParallelChoice(const ram::ParallelChoice& pChoice) override {
-        orderingContext.addTupleWithDefaultOrder(pChoice.getTupleId(), pChoice);
-        size_t relId = encodeRelation(pChoice.getRelation());
-        auto rel = relations[relId].get();
-        NodeType type = constructNodeType("ParallelChoice", pChoice.getRelation());
-        auto res = mk<ParallelChoice>(
-                type, &pChoice, rel, visit(pChoice.getCondition()), visitTupleOperation(pChoice));
-        res->setViewContext(parentQueryViewContext);
-        return res;
-    }
-
-    NodePtr visitIndexChoice(const ram::IndexChoice& iChoice) override {
-        orderingContext.addTupleWithIndexOrder(iChoice.getTupleId(), iChoice);
-        SuperInstruction indexOperation = getIndexSuperInstInfo(iChoice);
-        NodeType type = constructNodeType("IndexChoice", iChoice.getRelation());
-        return mk<IndexChoice>(type, &iChoice, nullptr, visit(iChoice.getCondition()),
-                visitTupleOperation(iChoice), encodeView(&iChoice), std::move(indexOperation));
-    }
-
-    NodePtr visitParallelIndexChoice(const ram::ParallelIndexChoice& piChoice) override {
-        orderingContext.addTupleWithIndexOrder(piChoice.getTupleId(), piChoice);
-        SuperInstruction indexOperation = getIndexSuperInstInfo(piChoice);
-        size_t relId = encodeRelation(piChoice.getRelation());
-        auto rel = relations[relId].get();
-        NodeType type = constructNodeType("ParallelIndexChoice", piChoice.getRelation());
-        auto res = mk<ParallelIndexChoice>(type, &piChoice, rel, visit(piChoice.getCondition()),
-                visit(piChoice.getOperation()), encodeIndexPos(piChoice), std::move(indexOperation));
-        res->setViewContext(parentQueryViewContext);
-        return res;
-    }
-
-    NodePtr visitUnpackRecord(const ram::UnpackRecord& lookup) override {  // get reference
-        orderingContext.addNewTuple(lookup.getTupleId(), lookup.getArity());
-        return mk<UnpackRecord>(
-                I_UnpackRecord, &lookup, visit(lookup.getExpression()), visitTupleOperation(lookup));
-    }
-
-    NodePtr visitAggregate(const ram::Aggregate& aggregate) override {
-        // Notice: Aggregate is sensitive to the visiting order of the subexprs in order to make
-        // orderCtxt consistent. The order of visiting should be the same as the order of execution during
-        // runtime.
-        orderingContext.addTupleWithDefaultOrder(aggregate.getTupleId(), aggregate);
-        NodePtr expr = visit(aggregate.getExpression());
-        NodePtr cond = visit(aggregate.getCondition());
-        orderingContext.addNewTuple(aggregate.getTupleId(), 1);
-        NodePtr nested = visitTupleOperation(aggregate);
-        size_t relId = encodeRelation(aggregate.getRelation());
-        auto rel = relations[relId].get();
-        NodeType type = constructNodeType("Aggregate", aggregate.getRelation());
-        return mk<Aggregate>(type, &aggregate, rel, std::move(expr), std::move(cond), std::move(nested));
-    }
-
-    NodePtr visitParallelAggregate(const ram::ParallelAggregate& pAggregate) override {
-        orderingContext.addTupleWithDefaultOrder(pAggregate.getTupleId(), pAggregate);
-        NodePtr expr = visit(pAggregate.getExpression());
-        NodePtr cond = visit(pAggregate.getCondition());
-        orderingContext.addNewTuple(pAggregate.getTupleId(), 1);
-        NodePtr nested = visitTupleOperation(pAggregate);
-        size_t relId = encodeRelation(pAggregate.getRelation());
-        auto rel = relations[relId].get();
-        NodeType type = constructNodeType("ParallelAggregate", pAggregate.getRelation());
-        auto res = mk<ParallelAggregate>(
-                type, &pAggregate, rel, std::move(expr), std::move(cond), std::move(nested));
-        res->setViewContext(parentQueryViewContext);
-
-        return res;
-    }
-
-    NodePtr visitIndexAggregate(const ram::IndexAggregate& iAggregate) override {
-        orderingContext.addTupleWithIndexOrder(iAggregate.getTupleId(), iAggregate);
-        SuperInstruction indexOperation = getIndexSuperInstInfo(iAggregate);
-        NodePtr expr = visit(iAggregate.getExpression());
-        NodePtr cond = visit(iAggregate.getCondition());
-        orderingContext.addNewTuple(iAggregate.getTupleId(), 1);
-        NodePtr nested = visitTupleOperation(iAggregate);
-        size_t relId = encodeRelation(iAggregate.getRelation());
-        auto rel = relations[relId].get();
-        NodeType type = constructNodeType("IndexAggregate", iAggregate.getRelation());
-        return mk<IndexAggregate>(type, &iAggregate, rel, std::move(expr), std::move(cond), std::move(nested),
-                encodeView(&iAggregate), std::move(indexOperation));
-    }
-
-    NodePtr visitParallelIndexAggregate(const ram::ParallelIndexAggregate& piAggregate) override {
-        orderingContext.addTupleWithIndexOrder(piAggregate.getTupleId(), piAggregate);
-        SuperInstruction indexOperation = getIndexSuperInstInfo(piAggregate);
-        NodePtr expr = visit(piAggregate.getExpression());
-        NodePtr cond = visit(piAggregate.getCondition());
-        orderingContext.addNewTuple(piAggregate.getTupleId(), 1);
-        NodePtr nested = visitTupleOperation(piAggregate);
-        size_t relId = encodeRelation(piAggregate.getRelation());
-        auto rel = relations[relId].get();
-        NodeType type = constructNodeType("ParallelIndexAggregate", piAggregate.getRelation());
-        auto res = mk<ParallelIndexAggregate>(type, &piAggregate, rel, std::move(expr), std::move(cond),
-                std::move(nested), encodeView(&piAggregate), std::move(indexOperation));
-        res->setViewContext(parentQueryViewContext);
-        return res;
-    }
-
-    NodePtr visitBreak(const ram::Break& breakOp) override {
-        return mk<Break>(I_Break, &breakOp, visit(breakOp.getCondition()), visit(breakOp.getOperation()));
-    }
-
-    NodePtr visitFilter(const ram::Filter& filter) override {
-        return mk<Filter>(I_Filter, &filter, visit(filter.getCondition()), visit(filter.getOperation()));
-    }
-
-    NodePtr visitProject(const ram::Project& project) override {
-        SuperInstruction superOp = getProjectSuperInstInfo(project);
-        size_t relId = encodeRelation(project.getRelation());
-        auto rel = relations[relId].get();
-        NodeType type = constructNodeType("Project", project.getRelation());
-        return mk<Project>(type, &project, rel, std::move(superOp));
-    }
-
-    // -- return from subroutine --
-    NodePtr visitSubroutineReturn(const ram::SubroutineReturn& ret) override {
-        NodePtrVec children;
-        for (const auto& value : ret.getValues()) {
-            children.push_back(visit(value));
-        }
-        return mk<SubroutineReturn>(I_SubroutineReturn, &ret, std::move(children));
-    }
-
-    NodePtr visitSequence(const ram::Sequence& seq) override {
-        NodePtrVec children;
-        for (const auto& value : seq.getStatements()) {
-            children.push_back(visit(value));
-        }
-        return mk<Sequence>(I_Sequence, &seq, std::move(children));
-    }
-
-    NodePtr visitParallel(const ram::Parallel& parallel) override {
-        // Parallel statements are executed in sequence for now.
-        NodePtrVec children;
-        for (const auto& value : parallel.getStatements()) {
-            children.push_back(visit(value));
-        }
-        return mk<Parallel>(I_Parallel, &parallel, std::move(children));
-    }
-
-    NodePtr visitLoop(const ram::Loop& loop) override {
-        return mk<Loop>(I_Loop, &loop, visit(loop.getBody()));
-    }
-
-    NodePtr visitExit(const ram::Exit& exit) override {
-        return mk<Exit>(I_Exit, &exit, visit(exit.getCondition()));
-    }
-
-    NodePtr visitCall(const ram::Call& call) override {
-        // translate a subroutine name to an index
-        // the index is used to identify the subroutine
-        // in the interpreter. The index is stored in the
-        // data array of the Node as the first
-        // entry.
-        auto subs = program->getSubroutines();
-        size_t subroutineId = distance(subs.begin(), subs.find(call.getName()));
-        return mk<Call>(I_Call, &call, subroutineId);
-    }
-
-    NodePtr visitLogRelationTimer(const ram::LogRelationTimer& timer) override {
-        size_t relId = encodeRelation(timer.getRelation());
-        auto rel = relations[relId].get();
-        NodePtrVec children;
-        children.push_back(visit(timer.getStatement()));
-        return mk<LogRelationTimer>(I_LogRelationTimer, &timer, visit(timer.getStatement()), rel);
-    }
-
-    NodePtr visitLogTimer(const ram::LogTimer& timer) override {
-        NodePtrVec children;
-        children.push_back(visit(timer.getStatement()));
-        return mk<LogTimer>(I_LogTimer, &timer, visit(timer.getStatement()));
-    }
-
-    NodePtr visitDebugInfo(const ram::DebugInfo& dbg) override {
-        NodePtrVec children;
-        children.push_back(visit(dbg.getStatement()));
-        return mk<DebugInfo>(I_DebugInfo, &dbg, visit(dbg.getStatement()));
-    }
-
-    NodePtr visitClear(const ram::Clear& clear) override {
-        size_t relId = encodeRelation(clear.getRelation());
-        auto rel = relations[relId].get();
-        NodeType type = constructNodeType("Clear", clear.getRelation());
-        return mk<Clear>(type, &clear, rel);
-    }
-
-    NodePtr visitLogSize(const ram::LogSize& size) override {
-        size_t relId = encodeRelation(size.getRelation());
-        auto rel = relations[relId].get();
-        return mk<LogSize>(I_LogSize, &size, rel);
-    }
-
-    NodePtr visitIO(const ram::IO& io) override {
-        size_t relId = encodeRelation(io.getRelation());
-        auto rel = relations[relId].get();
-        return mk<IO>(I_IO, &io, rel);
-    }
-
-    NodePtr visitQuery(const ram::Query& query) override {
-        std::shared_ptr<ViewContext> viewContext = std::make_shared<ViewContext>();
-        parentQueryViewContext = viewContext;
-        // split terms of conditions of outer-most filter operation
-        // into terms that require a context and terms that
-        // do not require a view
-        const ram::Operation* next = &query.getOperation();
-        std::vector<const ram::Condition*> freeOfView;
-        if (const auto* filter = dynamic_cast<const ram::Filter*>(&query.getOperation())) {
-            next = &filter->getOperation();
-            // Check terms of outer filter operation whether they can be pushed before
-            // the view-generation for speed improvements
-            auto conditions = toConjunctionList(&filter->getCondition());
-            for (auto const& cur : conditions) {
-                bool needView = false;
-                visitDepthFirst(*cur, [&](const ram::Node& node) {
-                    if (requireView(&node)) {
-                        needView = true;
-                        const auto& rel = getRelationRefForView(&node);
-                        viewContext->addViewInfoForFilter(
-                                encodeRelation(rel), indexTable[&node], encodeView(&node));
-                    }
-                });
-
-                if (needView) {
-                    viewContext->addViewOperationForFilter(visit(*cur));
-                } else {
-                    viewContext->addViewFreeOperationForFilter(visit(*cur));
-                }
-            }
-        }
-
-        visitDepthFirst(*next, [&](const ram::Node& node) {
-            if (requireView(&node)) {
-                const auto& rel = getRelationRefForView(&node);
-                viewContext->addViewInfoForNested(encodeRelation(rel), indexTable[&node], encodeView(&node));
-            };
-        });
-
-        visitDepthFirst(*next, [&](const ram::AbstractParallel&) { viewContext->isParallel = true; });
-
-        auto res = mk<Query>(I_Query, &query, visit(*next));
-        res->setViewContext(parentQueryViewContext);
-        return res;
-    }
-
-    NodePtr visitExtend(const ram::Extend& extend) override {
-        size_t src = encodeRelation(extend.getFirstRelation());
-        size_t target = encodeRelation(extend.getSecondRelation());
-        return mk<Extend>(I_Extend, &extend, src, target);
-    }
-
-    NodePtr visitSwap(const ram::Swap& swap) override {
-        size_t src = encodeRelation(swap.getFirstRelation());
-        size_t target = encodeRelation(swap.getSecondRelation());
-        return mk<Swap>(I_Swap, &swap, src, target);
-    }
-
-    NodePtr visitUndefValue(const ram::UndefValue&) override {
-        return nullptr;
-    }
-
-    NodePtr visitNode(const ram::Node& node) override {
-        fatal("unsupported node type: %s", typeid(node).name());
-    }
-=======
     NodePtr generateTree(const ram::Node& root);
->>>>>>> fbb4c4b9
 
     NodePtr visitConstant(const ram::Constant& num) override;
 
@@ -784,59 +316,7 @@
     /**
      * @brief Encode and return the super-instruction information about an existence check operation
      */
-<<<<<<< HEAD
-    SuperInstruction getExistenceSuperInstInfo(const ram::AbstractExistenceCheck& abstractExist) {
-        auto interpreterRel = encodeRelation(abstractExist.getRelation());
-        size_t indexId = 0;
-        if (isA<ram::ExistenceCheck>(&abstractExist)) {
-            indexId = encodeIndexPos(*dynamic_cast<const ram::ExistenceCheck*>(&abstractExist));
-        } else if (isA<ram::ProvenanceExistenceCheck>(&abstractExist)) {
-            indexId = encodeIndexPos(*dynamic_cast<const ram::ProvenanceExistenceCheck*>(&abstractExist));
-        } else if (isA<ram::FDExistenceCheck>(&abstractExist)) {
-            indexId = encodeIndexPos(*dynamic_cast<const ram::FDExistenceCheck*>(&abstractExist));
-
-        } else {
-            fatal("Unrecognized ram::AbstractExistenceCheck.");
-        }
-        auto order = (**relations[interpreterRel]).getIndexOrder(indexId);
-        size_t arity = abstractExist.getRelation().getArity();
-        SuperInstruction superOp(arity);
-        const auto& children = abstractExist.getValues();
-        for (size_t i = 0; i < arity; ++i) {
-            auto& child = children[order[i]];
-
-            // Unbounded
-            if (isUndefValue(child)) {
-                superOp.first[i] = MIN_RAM_SIGNED;
-                superOp.second[i] = MAX_RAM_SIGNED;
-                continue;
-            }
-
-            // Constant
-            if (isA<ram::Constant>(child)) {
-                superOp.first[i] = dynamic_cast<ram::Constant*>(child)->getConstant();
-                superOp.second[i] = superOp.first[i];
-                continue;
-            }
-
-            // TupleElement
-            if (isA<ram::TupleElement>(child)) {
-                auto tuple = dynamic_cast<ram::TupleElement*>(child);
-                size_t tupleId = tuple->getTupleId();
-                size_t elementId = tuple->getElement();
-                size_t newElementId = orderingContext.mapOrder(tupleId, elementId);
-                superOp.tupleFirst.push_back({i, tupleId, newElementId});
-                continue;
-            }
-
-            // Generic expression
-            superOp.exprFirst.push_back(std::pair<size_t, Own<Node>>(i, visit(child)));
-        }
-        return superOp;
-    }
-=======
     SuperInstruction getExistenceSuperInstInfo(const ram::AbstractExistenceCheck& abstractExist);
->>>>>>> fbb4c4b9
 
     /**
      * @brief Encode and return the super-instruction information about a project operation
