--- conflicted
+++ resolved
@@ -66,11 +66,7 @@
     // current nesting level
     int level = 0;
 
-<<<<<<< HEAD
-    virtual Own<ram::Operation> createOperation(const ast::Clause& clause, const ast::Clause& originalClause);
-=======
     virtual Own<ram::Operation> createProjection(const ast::Clause& clause);
->>>>>>> e1fffe4e
     virtual Own<ram::Condition> createCondition(const ast::Clause& originalClause);
 
     /** apply constraint filters to a given operation */
